--- conflicted
+++ resolved
@@ -312,12 +312,8 @@
 
     @abstractmethod
     def run_classical(
-<<<<<<< HEAD
-        self, scale_factor_to_expectation_value: Callable[..., float]
-=======
         self,
         scale_factor_to_expectation_value: Callable[..., float],
->>>>>>> d5c9badd
     ) -> "Factory":
         """Calls the function scale_factor_to_expectation_value at each scale
         factor of the factory, and stores the results.
@@ -340,8 +336,6 @@
         )
         return self.run_classical(noise_to_expval)
 
-<<<<<<< HEAD
-=======
     def push(
         self, instack_val: Dict[str, float], outstack_val: float
     ) -> "Factory":
@@ -362,7 +356,6 @@
         self._outstack.append(outstack_val)
         return self
 
->>>>>>> d5c9badd
     def reset(self) -> "Factory":
         """Resets the internal state of the Factory."""
 
