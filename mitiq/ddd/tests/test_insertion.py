--- conflicted
+++ resolved
@@ -15,12 +15,13 @@
 
 """Unit tests for DDD slack windows and DDD insertion tools."""
 
-<<<<<<< HEAD
 import numpy as np
 import cirq
-from mitiq.ddd.insertion import _get_circuit_mask
+from mitiq.ddd.insertion import (
+    _get_circuit_mask,
+    get_slack_matrix_from_circuit_mask,
+)
 import pytest
-
 
 circuit_cirq_one = cirq.Circuit(
     cirq.SWAP(q, q + 1) for q in cirq.LineQubit.range(7)
@@ -31,6 +32,7 @@
     cirq.ops.H.on_each(*qreg_cirq), cirq.ops.H.on(qreg_cirq[1])
 )
 
+# Define test mask matrices
 test_mask_one = np.array(
     [
         [1, 0, 0, 0, 0, 0, 0],
@@ -59,21 +61,6 @@
     ]
 )
 
-
-@pytest.mark.parametrize(
-    ("circuit", "test_mask"),
-    [(circuit_cirq_one, test_mask_one), (circuit_cirq_two, test_mask_two)],
-)
-def test_get_circuit_mask(circuit, test_mask):
-    circuit_mask = _get_circuit_mask(circuit)
-    assert np.allclose(circuit_mask, test_mask)
-=======
-import pytest
-import numpy as np
-
-from mitiq.ddd.insertion import get_slack_matrix_from_circuit_mask
-
-# Define test mask matrices
 one_mask = np.array(
     [
         [0, 1, 1, 1, 1],
@@ -143,6 +130,15 @@
 slack_matrices = [one_slack, two_slack, mixed_slack]
 
 
+@pytest.mark.parametrize(
+    ("circuit", "test_mask"),
+    [(circuit_cirq_one, test_mask_one), (circuit_cirq_two, test_mask_two)],
+)
+def test_get_circuit_mask(circuit, test_mask):
+    circuit_mask = _get_circuit_mask(circuit)
+    assert np.allclose(circuit_mask, test_mask)
+
+
 def test_get_slack_matrix_from_circuit_mask():
     for mask, expected in zip(masks, slack_matrices):
         slack_matrix = get_slack_matrix_from_circuit_mask(mask)
@@ -166,5 +162,4 @@
     with pytest.raises(TypeError, match="must have integer elements"):
         get_slack_matrix_from_circuit_mask(np.array([[1, 0], [1, 1.7]]))
     with pytest.raises(ValueError, match="elements must be 0 or 1"):
-        get_slack_matrix_from_circuit_mask(np.array([[2, 0], [0, 0]]))
->>>>>>> adec1db4
+        get_slack_matrix_from_circuit_mask(np.array([[2, 0], [0, 0]]))