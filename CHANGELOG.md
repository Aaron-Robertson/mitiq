--- conflicted
+++ resolved
@@ -12,6 +12,7 @@
 
 ### All Changes
 
+- Replace Qiskit utils with Qiskit executors from docs  (@pchung39 & @aaron-robertson, gh-379)
 - Add qiskit executor example for exact density matrix simulation with depolarizing noise (@aaron-robertson gh-269)
 
 ## Version 0.6.0 (March 1st, 2021)
@@ -55,7 +56,6 @@
 - Fixes random failure of PEC sampling test(@rmlarose, gh-481).
 - Exact copying of shell commands, update make target for pdf and update development version(@rmlarose, gh-469).
 - Add a new FakeNodesFactory class based on an alternative interpolation method (@elmandouh, gh-444).
-<<<<<<< HEAD
 - Remove duplication of the reduce method in every (non-adaptive) factory (@elmandouh, gh-470).
 
 ## Version 0.4.1 (January 12th, 2021)
@@ -67,9 +67,6 @@
 ### All Changes
 
 - [Bug Fix] Ensure code is tested in IBMQ guide and adds a doctest target in Makefile(@rmlarose, gh-488)
-=======
-- Replace Qiskit utils with Qiskit executors from docs  (@pchung39, gh-379)
->>>>>>> 4b54974a
 
 ## Version 0.4.0 (December 6th, 2020)
 
